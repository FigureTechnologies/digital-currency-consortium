package io.provenance.digitalcurrency.consortium

import io.provenance.digitalcurrency.consortium.domain.ADT
import io.provenance.digitalcurrency.consortium.domain.ART
import io.provenance.digitalcurrency.consortium.domain.AddressDeregistrationRecord
import io.provenance.digitalcurrency.consortium.domain.AddressRegistrationRecord
import io.provenance.digitalcurrency.consortium.domain.AddressStatus
import io.provenance.digitalcurrency.consortium.domain.AddressStatus.INSERTED
import io.provenance.digitalcurrency.consortium.domain.BalanceEntryTable
import io.provenance.digitalcurrency.consortium.domain.BalanceReportTable
import io.provenance.digitalcurrency.consortium.domain.CBT
import io.provenance.digitalcurrency.consortium.domain.CMT
import io.provenance.digitalcurrency.consortium.domain.CRT
import io.provenance.digitalcurrency.consortium.domain.CoinMovementRecord
import io.provenance.digitalcurrency.consortium.domain.CoinMovementTable
import io.provenance.digitalcurrency.consortium.domain.CoinRedemptionRecord
import io.provenance.digitalcurrency.consortium.domain.CoinRedemptionStatus
import io.provenance.digitalcurrency.consortium.domain.MINT
import io.provenance.digitalcurrency.consortium.domain.MTT
import io.provenance.digitalcurrency.consortium.domain.MarkerTransferRecord
import io.provenance.digitalcurrency.consortium.domain.MarkerTransferStatus
import io.provenance.digitalcurrency.consortium.domain.MigrationRecord
import io.provenance.digitalcurrency.consortium.domain.TST
import io.provenance.digitalcurrency.consortium.domain.TxStatus
import io.provenance.digitalcurrency.consortium.domain.TxStatusRecord
import io.provenance.digitalcurrency.consortium.domain.TxType
import io.provenance.digitalcurrency.consortium.extension.toUSDAmount
import org.jetbrains.exposed.sql.deleteAll
import org.jetbrains.exposed.sql.transactions.transaction
import org.junit.jupiter.api.AfterEach
import java.time.OffsetDateTime
import java.util.UUID

abstract class DatabaseTest {
    @AfterEach
    fun afterEach() {
        transaction {
<<<<<<< HEAD
            CBT.deleteAll()
=======
            ADT.deleteAll()
>>>>>>> dc691db5
            CMT.deleteAll()
            CoinMovementTable.deleteAll()
            CRT.deleteAll()
            TST.deleteAll()
            ART.deleteAll()
            MTT.deleteAll()
            BalanceEntryTable.deleteAll()
            BalanceReportTable.deleteAll()
        }
    }

    fun insertRegisteredAddress(bankAccountUuid: UUID, address: String, status: AddressStatus = INSERTED, txHash: String? = null) =
        AddressRegistrationRecord.insert(
            uuid = UUID.randomUUID(),
            bankAccountUuid = bankAccountUuid,
            address = address
        ).apply {
            this.status = status
            this.txHash = txHash
        }

    fun insertDeregisteredAddress(
        addressRegistrationRecord: AddressRegistrationRecord,
        status: AddressStatus = INSERTED,
        txHash: String? = null
    ) =
        AddressDeregistrationRecord.insert(addressRegistrationRecord).apply {
            this.status = status
            this.txHash = txHash
        }

    fun insertCoinRedemption(status: CoinRedemptionStatus) = transaction {
        CoinRedemptionRecord.insert(
            coinAmount = DEFAULT_AMOUNT.toLong(),
            addressRegistration = insertRegisteredAddress(UUID.randomUUID(), TEST_ADDRESS)
        ).also { it.status = status }
    }

    fun insertTxStatus(
        txRequestUuid: UUID,
        txHash: String,
        txType: TxType,
        txStatus: TxStatus,
        created: OffsetDateTime? = OffsetDateTime.now()
    ): TxStatusRecord =
        transaction {
            TxStatusRecord.insert(getDefaultResponse(txHash).txResponse, txRequestUuid, txType).also {
                it.status = txStatus
                it.created = created!!
            }
        }

    fun insertMigration(
        txHash: String
    ): MigrationRecord =
        transaction {
            MigrationRecord.insert(
                codeId = "2",
                txHash = txHash
            )
        }

    fun insertMarkerTransfer(
        txHash: String,
        toAddress: String = TEST_ADDRESS,
        denom: String
    ): MarkerTransferRecord =
        transaction {
            MarkerTransferRecord.new(UUID.randomUUID()) {
                this.fromAddress = TEST_ADDRESS
                this.toAddress = toAddress
                this.denom = denom
                this.coinAmount = DEFAULT_AMOUNT.toLong()
                this.fiatAmount = DEFAULT_AMOUNT.toUSDAmount()
                this.height = 50L
                this.txHash = txHash
                this.status = MarkerTransferStatus.INSERTED
                this.created = OffsetDateTime.now()
                this.updated = OffsetDateTime.now()
            }
        }

    fun insertCoinMovement(txHash: String, denom: String, type: String = MINT) =
        transaction {
            CoinMovementRecord.insert(
                txHash = txHash,
                fromAddress = "fromAddress",
                toAddress = "toAddress",
                blockHeight = 50,
                amount = DEFAULT_AMOUNT.toString(),
                blockTime = OffsetDateTime.now(),
                denom = denom,
                type = type
            )
        }
}<|MERGE_RESOLUTION|>--- conflicted
+++ resolved
@@ -35,11 +35,8 @@
     @AfterEach
     fun afterEach() {
         transaction {
-<<<<<<< HEAD
+            ADT.deleteAll()
             CBT.deleteAll()
-=======
-            ADT.deleteAll()
->>>>>>> dc691db5
             CMT.deleteAll()
             CoinMovementTable.deleteAll()
             CRT.deleteAll()
