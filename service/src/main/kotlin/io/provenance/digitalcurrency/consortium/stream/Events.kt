package io.provenance.digitalcurrency.consortium.stream

private const val ATTRIBUTE_ACTION = "action"
<<<<<<< HEAD
private const val ATTRIBUTE_CODE_ID = "code_id"
private const val ATTRIBUTE_CONTRACT_ADDRESS = "contract_address"
private const val ATTRIBUTE_CONTRACT_ADDRESS_CURRENT = "_contract_address"
=======
private const val ATTRIBUTE_CONTRACT_ADDRESS = "_contract_address"
>>>>>>> 84a74f92
private const val ATTRIBUTE_AMOUNT = "amount"
private const val ATTRIBUTE_DENOM = "denom"
private const val ATTRIBUTE_FROM = "from_address"
private const val ATTRIBUTE_RESERVE_DENOM = "reserve_denom"
private const val ATTRIBUTE_WITHDRAW_DENOM = "withdraw_denom"
private const val ATTRIBUTE_WITHDRAW_ADDRESS = "withdraw_address"
private const val ATTRIBUTE_MEMBER_ID = "member_id"
private const val ATTRIBUTE_SENDER = "sender"
private const val ATTRIBUTE_TO = "to_address"
private const val ATTRIBUTE_RECIPIENT = "recipient"

private const val MINT_ACTION = "mint"
private const val TRANSFER_ACTION = "transfer"
private const val REDEEM_ACTION = "redeem"
private const val BURN_ACTION = "burn"

const val WASM_EVENT = "wasm"
const val MARKER_TRANSFER_EVENT = "provenance.marker.v1.EventMarkerTransfer"
const val MIGRATE_EVENT = "migrate"

private fun StreamEvent.getAttribute(key: String): String =
    // these are coming from the contract with double quotes on the value
    this.attributes.firstOrNull { it.key == key }?.value?.removeSurrounding("\"") ?: ""

data class MarkerTransfer(
    val fromAddress: String,
    val toAddress: String,
    val amount: String,
    val denom: String,
    val height: Long,
    val txHash: String,
)

typealias MarkerTransfers = List<MarkerTransfer>

fun EventBatch.markerTransfers(): MarkerTransfers = events
    .filter { it.eventType == MARKER_TRANSFER_EVENT }
    .map { event ->
        event.toMarkerTransfer(this.height)
    }

private fun StreamEvent.toMarkerTransfer(height: Long): MarkerTransfer =
    MarkerTransfer(
        fromAddress = getAttribute(ATTRIBUTE_FROM),
        toAddress = getAttribute(ATTRIBUTE_TO),
        amount = getAttribute(ATTRIBUTE_AMOUNT),
        denom = getAttribute(ATTRIBUTE_DENOM),
        height = height,
        txHash = txHash,
    )

fun EventBatch.mints(contractAddress: String): Mints =
    events
        .filter { event ->
            val action = event.getAttribute(ATTRIBUTE_ACTION)
            val contractAddressAttr = event.getAttribute(ATTRIBUTE_CONTRACT_ADDRESS)
            event.eventType == WASM_EVENT &&
                action == MINT_ACTION &&
                contractAddress == contractAddressAttr
        }.map { event -> event.toMint() }

typealias Mints = List<Mint>

data class Mint(
    val amount: String,
    val denom: String,
    val withdrawDenom: String,
    val withdrawAddress: String,
    val memberId: String,
    val height: Long,
    val txHash: String
)

private fun StreamEvent.toMint(): Mint =
    Mint(
        amount = getAttribute(ATTRIBUTE_AMOUNT),
        denom = getAttribute(ATTRIBUTE_DENOM),
        withdrawDenom = getAttribute(ATTRIBUTE_WITHDRAW_DENOM),
        withdrawAddress = getAttribute(ATTRIBUTE_WITHDRAW_ADDRESS),
        memberId = getAttribute(ATTRIBUTE_MEMBER_ID),
        height = height,
        txHash = txHash
    )

fun EventBatch.burns(contractAddress: String): Burns =
    events
        .filter { event ->
            val action = event.getAttribute(ATTRIBUTE_ACTION)
            val contractAddressAttr = event.getAttribute(ATTRIBUTE_CONTRACT_ADDRESS)
            event.eventType == WASM_EVENT &&
                action == BURN_ACTION &&
                contractAddress == contractAddressAttr
        }.map { event -> event.toBurn() }

typealias Burns = List<Burn>

data class Burn(
    val amount: String,
    val denom: String,
    val memberId: String,
    val height: Long,
    val txHash: String
)

private fun StreamEvent.toBurn(): Burn =
    Burn(
        amount = getAttribute(ATTRIBUTE_AMOUNT),
        denom = getAttribute(ATTRIBUTE_DENOM),
        memberId = getAttribute(ATTRIBUTE_MEMBER_ID),
        height = height,
        txHash = txHash
    )

fun EventBatch.redemptions(contractAddress: String): Redemptions =
    events
        .filter { event ->
            val action = event.getAttribute(ATTRIBUTE_ACTION)
            val contractAddressAttr = event.getAttribute(ATTRIBUTE_CONTRACT_ADDRESS)
            event.eventType == WASM_EVENT &&
                action == REDEEM_ACTION &&
                contractAddress == contractAddressAttr
        }.map { event -> event.toRedemption() }

typealias Redemptions = List<Redemption>

data class Redemption(
    val amount: String,
    val reserveDenom: String,
    val memberId: String,
    val height: Long,
    val txHash: String
)

private fun StreamEvent.toRedemption(): Redemption =
    Redemption(
        amount = getAttribute(ATTRIBUTE_AMOUNT),
        reserveDenom = getAttribute(ATTRIBUTE_RESERVE_DENOM),
        memberId = getAttribute(ATTRIBUTE_MEMBER_ID),
        height = height,
        txHash = txHash
    )

fun EventBatch.transfers(contractAddress: String): Transfers =
    events
        .filter { event ->
            val action = event.getAttribute(ATTRIBUTE_ACTION)
            val contractAddressAttr = event.getAttribute(ATTRIBUTE_CONTRACT_ADDRESS)
            event.eventType == WASM_EVENT &&
                action == TRANSFER_ACTION &&
                contractAddress == contractAddressAttr
        }.map { event -> event.toTransfer() }

typealias Transfers = List<Transfer>

data class Transfer(
    val amount: String,
    val denom: String,
    val sender: String,
    val recipient: String,
    val height: Long,
    val txHash: String
)

private fun StreamEvent.toTransfer(): Transfer =
    Transfer(
        amount = getAttribute(ATTRIBUTE_AMOUNT),
        denom = getAttribute(ATTRIBUTE_DENOM),
        sender = getAttribute(ATTRIBUTE_SENDER),
        recipient = getAttribute(ATTRIBUTE_RECIPIENT),
        height = height,
        txHash = txHash
    )

fun EventBatch.migrations(contractAddress: String): Migrations =
    events
        .filter { event ->
            val contractAddressAttr = event.getAttribute(ATTRIBUTE_CONTRACT_ADDRESS_CURRENT)
            event.eventType == MIGRATE_EVENT &&
                contractAddress == contractAddressAttr
        }.map { event -> event.toMigration() }

typealias Migrations = List<Migration>

data class Migration(
    val codeId: String,
    val height: Long,
    val txHash: String
)

private fun StreamEvent.toMigration(): Migration =
    Migration(
        codeId = getAttribute(ATTRIBUTE_CODE_ID),
        height = height,
        txHash = txHash
    )<|MERGE_RESOLUTION|>--- conflicted
+++ resolved
@@ -1,13 +1,8 @@
 package io.provenance.digitalcurrency.consortium.stream
 
 private const val ATTRIBUTE_ACTION = "action"
-<<<<<<< HEAD
 private const val ATTRIBUTE_CODE_ID = "code_id"
-private const val ATTRIBUTE_CONTRACT_ADDRESS = "contract_address"
-private const val ATTRIBUTE_CONTRACT_ADDRESS_CURRENT = "_contract_address"
-=======
 private const val ATTRIBUTE_CONTRACT_ADDRESS = "_contract_address"
->>>>>>> 84a74f92
 private const val ATTRIBUTE_AMOUNT = "amount"
 private const val ATTRIBUTE_DENOM = "denom"
 private const val ATTRIBUTE_FROM = "from_address"
