--- conflicted
+++ resolved
@@ -1,15 +1,12 @@
 package io.provenance.digitalcurrency.consortium.service
 
 import com.fasterxml.jackson.databind.ObjectMapper
-<<<<<<< HEAD
 import com.google.protobuf.GeneratedMessageV3
-=======
 import com.google.protobuf.ByteString
 import cosmos.authz.v1beta1.Authz.Grant
 import cosmos.authz.v1beta1.Tx.MsgGrant
 import cosmos.base.v1beta1.CoinOuterClass.Coin
 import cosmos.tx.v1beta1.ServiceOuterClass.BroadcastMode.BROADCAST_MODE_BLOCK
->>>>>>> 22f5f76a
 import cosmos.tx.v1beta1.ServiceOuterClass.GetTxResponse
 import cosmwasm.wasm.v1.Tx
 import io.grpc.Status.Code
@@ -40,17 +37,6 @@
 @Service
 class PbcService(
     private val grpcClientService: GrpcClientService,
-<<<<<<< HEAD
-    serviceProperties: ServiceProperties,
-    private val provenanceProperties: ProvenanceProperties,
-    private val mapper: ObjectMapper,
-    private val bankClientProperties: BankClientProperties,
-) {
-    private val log = logger()
-    private val keyRing: KeyRing =
-        InMemoryKeyHolder.fromMnemonic(serviceProperties.managerKey, provenanceProperties.mainNet).keyRing(0)
-    private val managerKey: KeyI = keyRing.key(0)
-=======
     private val provenanceProperties: ProvenanceProperties,
     private val mapper: ObjectMapper,
     private val bankClientProperties: BankClientProperties,
@@ -60,7 +46,6 @@
     private val keyRing: KeyRing =
         InMemoryKeyHolder.fromMnemonic(serviceProperties.managerKey, provenanceProperties.mainNet()).keyRing(0)
     private val managerKey: KeyI = keyRing.key(0, serviceProperties.managerKeyHarden)
->>>>>>> 22f5f76a
     final val managerAddress: String by lazy { managerKey.address() }
 
     init {
