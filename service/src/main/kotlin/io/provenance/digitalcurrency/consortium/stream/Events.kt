--- conflicted
+++ resolved
@@ -111,14 +111,10 @@
         .filter { event ->
             val action = event.getAttribute(ATTRIBUTE_ACTION)
             val contractAddressAttr = event.getAttribute(ATTRIBUTE_CONTRACT_ADDRESS)
-<<<<<<< HEAD
-            event.eventType == WASM_EVENT && action == BURN_ACTION && contractAddress == contractAddressAttr
-=======
             event.eventType == WASM_EVENT &&
-                action == REDEEM_BURN_ACTION &&
-                contractAddress == contractAddressAttr &&
-                event.isSuccess()
->>>>>>> 5a0ad862
+                action == BURN_ACTION &&
+                contractAddress == contractAddressAttr &&
+                event.isSuccess()
         }
         .map { event -> event.toBurn() }
 
